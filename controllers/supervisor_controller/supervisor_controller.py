from typing import Callable
import os
import glob

import gym
from gym.wrappers import TimeLimit
<<<<<<< HEAD
from controller import PositionSensor, Motor, Supervisor
from tqdm import trange
import time


JOINT_NAMES = [f"joint{i}" for i in range(1, 4)]
JOINT_SENSOR_NAMES = [f"joint{i}_sensor" for i in range(1, 4)]
HAND_NAMES = [f"finger_{i}_joint_1" for i in [1, 2, "middle"]]
HAND_SENSOR_NAMES = [f"finger_{i}_joint_1_sensor" for i in [1, 2, "middle"]]

# TODO:
# - parar o robo depois de lançar e só simular bola?

class BallerSupervisor(RobotSupervisorEnv):
    def __init__(self, timestep: int | None=None):
        super().__init__(timestep=timestep)
        # self.observation_space = gym.spaces.Box(-3, 3, (14,))
        # self.action_space = gym.spaces.Box(-1, 1, (6,))
        low = np.array([
            -10.0, -10.0, -10.0, # rel_pos
            -2.792, -3.9369, -0.7854, # -1.9198, -1.7453, # joints
            0.0495, 0.0495, 0.0495, # hand joints
            -10.0, -10.0, -10.0, # ball acceleration
            -10.0, -10.0, -10.0, # ball velocity
        ])
        high = np.array([
            10.0, 10.0, 10.0,
            2.792, 0.7854, 3.9269, # 2.967, 1.7453,
            1.2218, 1.2218, 1.2218,
            10.0, 10.0, 10.0,
            10.0, 10.0, 10.0,
        ])
        self.observation_space = gym.spaces.Box(low, high)
        low = np.array([-4] * 4)
        high = np.array([4, 0, 0, 0])
        self.action_space = gym.spaces.Box(low, high)

        self.timestep = int(self.getBasicTimeStep())
        self.robot = self.getSelf()  # Grab the robot reference from the supervisor to access various robot methods
        self.hoop = self.getFromDef("HOOP")
        self.ball = self.getFromDef("BALL")

        # Joint Motors
        self.joints = []
        for joint_name in JOINT_NAMES:
            joint: Motor = self.getDevice(joint_name)
            joint.setPosition(float("inf"))
            joint.setVelocity(0)
            self.joints.append(joint)

        # Joint Sensors
        self.joint_sensors = []
        for joint_name in JOINT_SENSOR_NAMES:
            sensor: PositionSensor = self.getDevice(joint_name)
            sensor.enable(self.timestep)
            self.joint_sensors.append(sensor)

        # Hand Motors
        self.hand = []
        for hand_name in HAND_NAMES:
            joint: Motor = self.getDevice(hand_name)
            joint.setPosition(float("inf"))
            joint.setVelocity(0)
            self.hand.append(joint)

        # Hand Sensors
        self.hand_sensors = []
        for hand_name in HAND_SENSOR_NAMES:
            sensor: PositionSensor = self.getDevice(hand_name)
            sensor.enable(self.timestep)
            self.hand_sensors.append(sensor)

        # Get the outer radius (distance from center to tube middle)
        outer_radius = self.hoop.getField("majorRadius").getSFFloat()
        # Get the inner radius (tube thickness)
        inner_radius = self.hoop.getField("minorRadius").getSFFloat()
        self.passing_radius = outer_radius-inner_radius

        self.steps_per_episode = 200  # Max number of steps per episode
        self.episode_score = 0  # Score accumulated during an episode
        self.episode_score_list = []  # A list to save all the episode scores, used to check if task is solved
        self.current_step = 0

    def step(self, action):
        self.current_step += 1
        self.apply_action(action)
        self.simulationStep()

        obs = self.get_observations()
        reward = self.get_reward(action)
        done = self.is_done()

        ball_pos = self.ball.getPosition()
        hoop_pos = self.hoop.getPosition()
        claw_pos = [s.getValue() for s in self.joint_sensors]
        claw_vel = [j.getVelocity() for j in self.joints]

        info = {
            "ball_position": ball_pos,
            "hoop_center": hoop_pos,
            "claw_position": claw_pos,
            "claw_velocity": claw_vel,
            "ball_released": self.released_ball,
            "scored": self.is_ball_passing(),
            "closest_distance": self.closest_dist,
            "ball_velocity": self.ball.getVelocity()[:3],
            "ball_acceleration": (
                        (np.array(self.ball.getVelocity()[:3]) - self.ball_last_vel) / self.timestep).tolist(),
        }

        if info["scored"]:
            self.passed_hoop = True

        return obs, reward, done, info

    def get_observations(self):
        obs = []

        ball_pos = self.ball.getPosition()
        hoop_pos = self.hoop.getPosition()

        # Relative pos
        relative_pos = [hoop_pos[i] - ball_pos[i] for i in range(len(hoop_pos))]
        obs.extend(relative_pos)

        # Joint angles
        for sensor in self.joint_sensors:
            obs.append(sensor.getValue())

        # Hand angles
        for sensor in self.hand_sensors:
            obs.append(sensor.getValue())

        # Ball Acceleration and Velocity
        ball_cur_vel = np.array(self.ball.getVelocity()[:3])
        ball_accel = (ball_cur_vel - self.ball_last_vel) / self.timestep
        obs.extend(ball_accel)
        obs.extend(ball_cur_vel)

        # Update ball min distance
        dist = np.linalg.norm(relative_pos)
        if dist < self.closest_dist:
            self.closest_dist = dist # TODO: see if there is a way to improve this
            self.closest_pos = ball_pos

        return obs

    def get_default_observation(self):
        # This method just returns a zero vector as a default observation
        return [0.0 for _ in range(self.observation_space.shape[0])]

    def get_reward(self, action=None):
        return self.rew2()

    def rew2(self):
        ball_pos = np.asarray(self.ball.getPosition())
        ball_vel = np.asarray(self.ball.getVelocity()[:3])
        hoop_pos = np.asarray(self.hoop.getPosition())
        rel_pos = hoop_pos - ball_pos

        # Delta-distance
        d = np.linalg.norm(rel_pos)
        r_dd = self.ball_last_dist - d

        # Raw velocity toward hoop
        dir_vec = rel_pos / (d + 1e-6)
        r_vel = np.dot(ball_vel, dir_vec)

        # Time penalty
        r_time = -0.01

        reward = 10 * r_dd + 0.5 * r_vel + r_time + self.passed_hoop
        print(f"{r_dd=}, {r_vel=}, {reward=}")
        return reward

    def rew0(self):
        return self.released_ball * (999 * self.passed_hoop - self.closest_dist)

    def rew1(self):
        # Move a bola lentamente da direção do hoop para max r_velo

        ball_pos = np.array(self.ball.getPosition())
        hoop_pos = np.array(self.hoop.getPosition())
        rel_pos = hoop_pos - ball_pos
        dist = np.linalg.norm(rel_pos)

        # how well the ball is heading toward the hoop
        r_velo = np.dot(self.ball_last_vel, rel_pos) / (
                np.linalg.norm(self.ball_last_vel) * dist + 1e-6)

        # Time penalty = move fast?
        r_time = -0.01

        # print("dist:", foo)
        # print("Reward:", 999 * self.passed_hoop + (4 - foo) / 4)
        print("r_velo:", r_velo)
        print("dist:", - self.closest_dist / 4)
        print("Reward:", 999 * self.passed_hoop - dist / 4 + r_velo + r_time)
        return 999 * self.passed_hoop - dist / 4 + 0.9 * r_velo + r_time

    def is_ball_passing(self):
        ball_center = self.ball.getPosition() #returns x,y,z coordenates of center
        return self._is_ball_passing(ball_center, self.passing_center)

    def _is_ball_passing(self, ball_center: list[float], hoop_center: list[float]):
        # Compute distance between ball center and passing zone center (XY distance)
        dist = np.sqrt((ball_center[0] - hoop_center[0]) ** 2 +
                       (ball_center[1] - hoop_center[1]) ** 2)

        # Ball passes through if it's within the passing radius and at the correct Z level
        return dist <= self.passing_radius and abs(ball_center[2] - hoop_center[2]) < 0.05  # Allowing small Z tolerance

    def is_done(self):
        ball_pos = self.ball.getPosition()

        if self.is_ball_passing():
            # Hit the hoop
            return True

        if self.was_higher_than_hoop and ball_pos[2] < self.hoop.getPosition()[2]:
            # Missed hoop
            return True

        # ball_vel = self.ball.getVelocity()
        # if not self.was_higher_than_hoop and self.released_ball and ball_vel[2] < 0:
        #     # Wasnt high enough
        #     return True

        if ball_pos[2] <= 0.2:
            # Hit ground
            return True

        return False

    def solved(self):
        if len(self.episode_score_list) > 100:  # Over 100 trials thus far
            if np.mean(self.episode_score_list[-100:]) > 195.0:  # Last 100 episodes' scores average value
                return True
        return False

    def get_info(self):
        return {}

    def render(self, mode='human'):
        pass

    def apply_action(self, action):
        print("Action:", action)
        if self.ball.getPosition()[2] >= self.hoop.getPosition()[2]:
            self.was_higher_than_hoop = True

        # Check if released ball
        ball_pos = self.ball.getPosition()
        hand_pos = self.getFromDef("HAND").getPosition()
        if 0.2 < np.sqrt((ball_pos[0] - hand_pos[0]) ** 2 +
                    (ball_pos[1] - hand_pos[1]) ** 2 +
                    (ball_pos[2] - hand_pos[2]) ** 2):
            self.released_ball = True

        # Update ball velocity
        # yes this must be done here
        self.ball_last_vel = np.asarray(self.ball.getVelocity()[:3])
        ball_pos = np.asarray(self.ball.getPosition())
        hoop_pos = np.asarray(self.hoop.getPosition())
        rel_pos = hoop_pos - ball_pos
        self.ball_last_dist = np.linalg.norm(rel_pos)

        # Set joint velocities
        for i in range(len(self.joints)):
            self.joints[i].setPosition(float("inf"))
            self.joints[i].setVelocity(action[i])

        # Release ball
        release_ball = action[-1]
        for i in range(len(self.hand)):
            self.hand[i].setPosition(float("inf"))
            self.hand[i].setVelocity(release_ball)

    def reset(self):
        hoop_pos = np.asarray(self.hoop.getPosition())
        ball_pos = np.asarray(self.ball.getPosition())
        dist = np.linalg.norm(hoop_pos - ball_pos)

        self.was_higher_than_hoop = False
        self.ball_last_vel = np.array([0, 0, 0])
        self.ball_last_dist = dist

        self.released_ball = False # if robot is still holding the ball
        self.passed_hoop = False # ball has passed the hoop
        self.closest_dist = 99999
        self.closest_pos = ball_pos
        self.passing_center = hoop_pos
        self.current_step = 0

        return super().reset()

class HERBallerSupervisor(BallerSupervisor):
    def __init__(self):
        super().__init__()
        self.observation_space = gym.spaces.Dict({
            "observation": self.observation_space,
            "achieved_goal": gym.spaces.Box(0, 1, (3,)),
            "desired_goal": gym.spaces.Box(0, 1, (3,)),
        })

    def get_observations(self):
        obs_orig = super().get_observations()

        # if self.released_ball:
        #     while super(Supervisor, self).step(self.timestep) != -1:
        #         if self.is_done():
        #             break

        return {
            "observation": obs_orig,
            "achieved_goal": self.ball.getPosition(),
            "desired_goal": self.hoop.getPosition(),
        }

    def get_default_observation(self):
        return {
            "observation": [0.0 for _ in range(self.observation_space["observation"].shape[0])],
            "achieved_goal": self.ball.getPosition(),
            "desired_goal": self.hoop.getPosition(),
        }

    def is_done(self):
        return super().is_done()
        if not self.released_ball:
            return False

        while super(Supervisor, self).step(self.timestep) != -1:
            ball_pos = self.ball.getPosition()

            if self.is_ball_passing():
                # Hit the hoop
                return True

            if self.was_higher_than_hoop and ball_pos[2] < self.hoop.getPosition()[2]:
                # Missed hoop
                return True

            # ball_vel = self.ball.getVelocity()
            # if not self.was_higher_than_hoop and self.released_ball and ball_vel[2] < 0:
            #     # Wasnt high enough
            #     return True

            if ball_pos[2] <= 0.2:
                # Hit ground
                return True

        return True

    def get_info(self):
        return {
            "ball_last_dist": self.ball_last_dist,
            "ball_vel": self.ball.getVelocity()[:3],
        }

    def get_reward(self, action=None):
        ball_pos = np.asarray(self.ball.getPosition())
        ball_vel = np.asarray(self.ball.getVelocity()[:3])
        hoop_pos = np.asarray(self.hoop.getPosition())
        dist = -np.linalg.norm(hoop_pos - ball_pos)

        # if self.released_ball:
        #     while super(Supervisor, self).step(self.timestep) != -1:
        #         if self.is_done():
        #             break

        # if self.is_done():
        #     return -dist

        return int(self.is_ball_passing())
        # return self.rew(ball_pos, ball_vel, hoop_pos, self.ball_last_dist)

    def rew(
        self,
        ball_pos: list[float],
        ball_vel: list[float],
        hoop_pos: list[float],
        ball_last_dist: float,
    ):
        ball_pos = np.asarray(ball_pos)
        ball_vel = np.asarray(ball_vel)
        hoop_pos = np.asarray(hoop_pos)
        rel_pos = hoop_pos - ball_pos

        # Delta-distance
        d = np.linalg.norm(rel_pos)
        r_dd = 0 # ball_last_dist - d

        # Raw velocity toward hoop
        dir_vec = rel_pos / (d + 1e-6)
        r_vel = np.dot(ball_vel, dir_vec)

        # Time penalty
        r_time = -0.01

        # Success boost
        passed_hoop = self._is_ball_passing(ball_pos, hoop_pos)

        reward = 10 * r_dd + 0.5 * r_vel + r_time + passed_hoop
        print(f"{r_dd=}, {r_vel=}, {reward=}")
        return reward

    def compute_reward(self, achieved_goal, desired_goal, info):
        return np.asarray(
            [int(self._is_ball_passing(ball, hoop))
             for ball, hoop in zip(achieved_goal, desired_goal)]
        )
        # return np.asarray(
        #     [self.rew(
        #         ball,
        #         info["ball_vel"],
        #         hoop,
        #         info["ball_last_dist"],
        #     ) for ball, hoop, info in zip(achieved_goal, desired_goal, info)]
        # )


def train_her():
    from stable_baselines3 import HerReplayBuffer, DDPG, DQN, SAC, TD3

    env = HERBallerSupervisor()
    env = TimeLimit(env, TIME_LIMIT)

    checkpointCallback = CheckpointCallback(save_freq=50_000, save_path=f"./models/", name_prefix="baller")
    eval_callback = EvalCallback(env, best_model_save_path="./models/her",
                                 log_path="./logs/her", eval_freq=10_000,
                                 n_eval_episodes=5, deterministic=True,
                                 render=False)
    callback = CallbackList([checkpointCallback, eval_callback])

    # Available strategies (cf paper): future, final, episode
    goal_selection_strategy = "future" # equivalent to GoalSelectionStrategy.FUTURE

    model_path = f"./models/baller_100000_steps.zip"
    # numberSteps = 50_000
    # model_path = f"./models/baller_{numberSteps}_steps"
=======
from stable_baselines3 import PPO, SAC, HerReplayBuffer
from stable_baselines3.common.callbacks import CheckpointCallback, CallbackList
from stable_baselines3.common.logger import configure

from controller import Robot
from controllers.supervisor_controller.callbacks import (
    BallerEvalCallback,
    CurriculumCallback,
    DIFFICULTIES,
)
from controllers.supervisor_controller.environments import (
    HERBallerSupervisor,
    BallerSupervisor,
)

# Train Settings
TRAINING = True
CONTINUE_TRAINING = False
TRAIN_ALG = "ppo"
>>>>>>> a01c7043

# Constants
TIME_LIMIT = 1_000
MODEL_MAP = {"her": SAC, "sac": SAC, "ppo": PPO}


def train(
    algo: str,
    env_creator: Callable[
        [], gym.Env
    ],
    rew_fun: str,
    policy: str = "MlpPolicy",  # or "MultiInputPolicy"
    use_curriculum: bool = True,
    total_timesteps: int = 1_000_000,
    time_limit: int = TIME_LIMIT,
    model_path: str = "./models/baller_latest.zip",
    tensorboard_log: str = "./logs/",
    continue_training: bool = False,
    her_params: dict = None,  # only for HER
    curriculum_threshold: float = 35,
    seed: int = 0,
):
    """
    Trains a reinforcement learning agent using a specified algorithm and environment.

    Args:
        algo (str): Name of the RL algorithm to use (must be a key in MODEL_MAP).
        env_creator (Callable[[], gym.Env]): A function that returns an instance of a Gym environment.
        rew_fun (str): Identifier for the reward function used by the environment.
        policy (str, optional): Policy type to use (e.g., "MlpPolicy", "MultiInputPolicy"). Defaults to "MlpPolicy".
        use_curriculum (bool, optional): Whether to use curriculum learning or not
        total_timesteps (int, optional): Total number of timesteps for training. Defaults to 1,000,000.
        time_limit (int, optional): Maximum number of steps per episode (used in TimeLimit wrapper). Defaults to TIME_LIMIT.
        model_path (str, optional): Path to save or load the model. Defaults to "./models/baller_latest.zip".
        tensorboard_log (str, optional): Directory for TensorBoard logs. Defaults to "./logs/".
        continue_training (bool, optional): Whether to continue training from an existing model. Defaults to False.
        her_params (dict, optional): Parameters specific to Hindsight Experience Replay (HER). Required if algo == "her".
        curriculum_threshold (float, optional): Performance threshold for progressing in curriculum learning. Defaults to 35.
        seed (int, optional): Random seed for reproducibility. Defaults to 0.

    Returns:
        model: The trained RL model instance.

    Notes:
        - Saves the model at `model_path` after training.
        - Uses multiple callbacks for checkpointing, evaluation, and curriculum learning.
        - Supports HER-specific configuration when `algo` is set to "her".
    """
    # ENVIRONMENT
    env = env_creator(rew_fun=rew_fun)
    env = TimeLimit(env, time_limit)

    # CALLBACKS
    ckpt = CheckpointCallback(
        save_freq=50_000, save_path="./models/", name_prefix=f"{algo}"
    )
    eval_cb = BallerEvalCallback(
        env,
        best_model_save_path="./models/best_" + algo,
        log_path="./logs/" + algo,
        eval_freq=10_000,
        n_eval_episodes=10,
        deterministic=True,
    )
    if use_curriculum:
        curr_cb = CurriculumCallback(
            env,
            threshold=curriculum_threshold,
            eval_freq=5_000,
            max_difficulty=len(DIFFICULTIES),
            starting_difficulty=0,
            verbose=1,
        )
        callbacks = CallbackList([ckpt, eval_cb, curr_cb])
    else:
        callbacks = CallbackList([ckpt, eval_cb])

    # LOAD/INIT MODEL
    if continue_training and os.path.exists(model_path):
        model_class = MODEL_MAP[algo]
        model = model_class.load(model_path, env=env, tensorboard_log=tensorboard_log)
    else:
        model_class = MODEL_MAP[algo]
        init_kwargs = dict(
            policy=policy,
            env=env,
            tensorboard_log=tensorboard_log,
            verbose=1,
            seed=seed,
        )
        # if using HER, add special replay buffer + kwargs:
        if algo == "her":
            init_kwargs.update(
                replay_buffer_class=HerReplayBuffer,
                replay_buffer_kwargs={
                    "n_sampled_goal": her_params.get("n_sampled_goal", 4),
                    "goal_selection_strategy": her_params.get(
                        "goal_selection_strategy", "final"
                    ),
                    "copy_info_dict": True,
                },
                learning_starts=time_limit,
            )
        model = model_class(**init_kwargs)

    # TRAIN
    model.learn(
        total_timesteps=total_timesteps,
        callback=callbacks,
        reset_num_timesteps=not continue_training,
    )
    model.save(model_path)
    return model

def evaluate_model(env, model, num_episodes=100):
    success_count = 0
    distances_to_hoop = []
    speeds = []
    accelerations = []
    times_to_release = []
    rewards = []

    prev_positions = []

    for ep in trange(num_episodes):
        obs = env.reset()
        done = False
        ball_released = False  #is grabing ball
        episode_reward = 0

        positions = []
        velocities = []
        claw_speeds = []
        claw_accels = []

        prev_vel = None
        prev_claw_pos = None
        release_time = None
        dist_to_hoop = float('inf')

        start_time = time.time()  #start counting simulation time

        while not done:
            action = model.predict(obs) if callable(getattr(model, "predict", None)) else model.act(obs)
            obs, reward, done, info = env.step(action)
            #obs -> The next observation (state) after taking the action
            #done -> Boolean flag. True if the episode has ended (e.g., goal achieved or time limit reached)
            episode_reward += reward

            ###########################MUDAR#############################
            ball_pos = info.get("ball_position", None)
            hoop_center = info.get("hoop_center", None)
            claw_pos = info.get("claw_position", None)
            claw_vel = info.get("claw_velocity", None)

            if ball_pos and hoop_center:
                dist = np.linalg.norm(np.array(ball_pos) - np.array(hoop_center))
                dist_to_hoop = min(dist_to_hoop, dist)

            if claw_pos is not None:
                if prev_claw_pos is not None:
                    speed = np.linalg.norm(np.array(claw_pos) - np.array(prev_claw_pos))
                    claw_speeds.append(speed)
                    if prev_vel is not None:
                        accel = speed - prev_vel
                        claw_accels.append(accel)
                    prev_vel = speed
                prev_claw_pos = claw_pos

            if not ball_released and info.get("ball_released", False):
                ball_released = True
                release_time = time.time() - start_time

        if info.get("scored", False):
            success_count += 1

        distances_to_hoop.append(dist_to_hoop)
        speeds.append(np.mean(claw_speeds) if claw_speeds else 0)
        accelerations.append(np.mean(claw_accels) if claw_accels else 0)
        times_to_release.append(release_time if release_time else time.time() - start_time)
        rewards.append(episode_reward)

    metrics = {
        "success_rate": success_count / num_episodes,
        "mean_distance_to_hoop": np.mean(distances_to_hoop),
        "std_distance_to_hoop": np.std(distances_to_hoop),
        "mean_speed": np.mean(speeds),
        "std_speed": np.std(speeds),
        "mean_acceleration": np.mean(accelerations),
        "std_acceleration": np.std(accelerations),
        "mean_release_time": np.mean(times_to_release),
        "std_release_time": np.std(times_to_release),
        "reward_mean": np.mean(rewards),
        "reward_variance": np.var(rewards),
    }

    return metrics



def evaluate(
    algo: str,
    model_path: str,
    env_ctor: Callable[..., gym.Env],
    rew_fun: str,
    save_path: str,
    n_eval_episodes: int = 10,
    deterministic: bool = True,
    difficulty: int = None,
):
    """
    Evaluates a trained model over a specified number of episodes.

    Args:
        algo (str): The name of the algorithm used to train the model.
        model_path (str): Path to the saved model file.
        env_ctor (Callable[..., gym.Env]): A callable that returns a Gym environment instance.
        rew_fun (str): Identifier for the reward function used by the environment.
        save_path (str): Directory path to save evaluation logs and metrics.
        n_eval_episodes (int, optional): Number of episodes to run for evaluation. Defaults to 10.
        deterministic (bool, optional): Whether to use deterministic actions during evaluation. Defaults to True.
        difficulty (int, optional): Difficulty level to evaluate on. If None, uses the maximum available difficulty.

    Raises:
        ValueError: If the specified algorithm is not recognized (i.e., not found in MODEL_MAP).

    Notes:
        - Wraps the environment with a time limit and sets a fixed difficulty level.
        - Uses `BallerEvalCallback` to perform evaluation and log results.
        - Configures logging to output to stdout, CSV, and TensorBoard.
        - Contains a workaround for Webots simulator by resetting `Robot.created` to None after evaluation.

    """
    # Instantiate and wrap the env
    env = env_ctor(rew_fun=rew_fun)
    env = TimeLimit(env, TIME_LIMIT)
    # set to hardest level by default
    if difficulty is None:
        difficulty = len(DIFFICULTIES) - 1
    env.set_difficulty(difficulty)

    # Choose and load the model
    if algo not in MODEL_MAP:
        raise ValueError(f"Unknown algo '{algo}' – must be one of {list(MODEL_MAP)}")
    model_class = MODEL_MAP[algo]
    model = model_class.load(model_path, env=env)

    # Configure logger so we get CSV / Tensorboard / stdout in save_path
    os.makedirs(save_path, exist_ok=True)
    new_logger = configure(save_path, ["stdout", "csv", "tensorboard"])
    model.set_logger(new_logger)

    eval_cb = BallerEvalCallback(
        env,
        eval_freq=1,
        n_eval_episodes=n_eval_episodes,
        deterministic=deterministic,
    )
    # manually bootstrap the callback
    eval_cb.model = model
    eval_cb.eval_env = model.get_env()
    # a fake "step" to trigger evaluation immediately
    eval_cb._on_step()

    env.close()
    del env

    # webots only allows 1 environment per process by checking if this variable is None
    # setting it back to None seems to work as a workaround
    # lets hope it's not something important ¯\_(ツ)_/¯
    Robot.created = None


def find_model_path(base_dir: str) -> str:
    """Return the first baller_*.zip under base_dir, or raise."""
    matches = glob.glob(os.path.join(base_dir, "baller_*.zip"))
    if not matches:
        raise FileNotFoundError(f"No model found in {base_dir}")
    return matches[0]


def run_all_trained_models():
    for algo in ["her"]:
        for with_curr in (False,):
            flag = "with" if with_curr else "without"
            model_dir = os.path.join(
                "..", "..", "trained_models", f"{algo}_{flag}_curriculum"
            )
            try:
                model_path = find_model_path(model_dir)
            except FileNotFoundError as e:
                print(f"Skipping {algo} ({flag}): {e}")
                continue

            save_path = os.path.join("evaluation", f"{algo}_{flag}_curriculum")
            os.makedirs(save_path, exist_ok=True)

            if algo == "her":
                env_ctor = lambda rew_fun: HERBallerSupervisor(rew_fun)
                rew_fun = "sparse"
            else:
                env_ctor = lambda rew_fun: BallerSupervisor(rew_fun)
                rew_fun = "shaped"

            print(
                f"\n>> Evaluating {algo} ({'with' if with_curr else 'without'} curriculum)"
            )
            evaluate(
                algo=algo,
                model_path=model_path,
                env_ctor=env_ctor,
                rew_fun=rew_fun,
                save_path=save_path,
                n_eval_episodes=100,
                deterministic=True,
                difficulty=None,  # defaults to max difficulty
            )


if __name__ == "__main__":
    if TRAINING:
        if TRAIN_ALG == "ppo":
            ppo_model = train(
                algo="ppo",
                env_creator=lambda **kw: BallerSupervisor(**kw),
                rew_fun="shaped",
                policy="MlpPolicy",
                total_timesteps=1_000_000,
                curriculum_threshold=0.5,
                continue_training=CONTINUE_TRAINING,
            )
        elif TRAIN_ALG == "sac":
            sac_model = train(
                algo="sac",
                env_creator=lambda **kw: BallerSupervisor(**kw),
                rew_fun="shaped",
                policy="MlpPolicy",
                total_timesteps=1_000_000,
                curriculum_threshold=0.5,
                continue_training=CONTINUE_TRAINING,
            )
        elif TRAIN_ALG == "her":
            her_model = train(
                algo="her",
                env_creator=lambda **kw: HERBallerSupervisor(**kw),
                rew_fun="sparse",
                policy="MultiInputPolicy",
                total_timesteps=1_000_000,
                curriculum_threshold=0.5,
                her_params={"n_sampled_goal": 4, "goal_selection_strategy": "final"},
                continue_training=CONTINUE_TRAINING,
            )
        else:
            raise ValueError(f"Invalid algorithm: {TRAIN_ALG}")
    else:
        run_all_trained_models()<|MERGE_RESOLUTION|>--- conflicted
+++ resolved
@@ -4,448 +4,6 @@
 
 import gym
 from gym.wrappers import TimeLimit
-<<<<<<< HEAD
-from controller import PositionSensor, Motor, Supervisor
-from tqdm import trange
-import time
-
-
-JOINT_NAMES = [f"joint{i}" for i in range(1, 4)]
-JOINT_SENSOR_NAMES = [f"joint{i}_sensor" for i in range(1, 4)]
-HAND_NAMES = [f"finger_{i}_joint_1" for i in [1, 2, "middle"]]
-HAND_SENSOR_NAMES = [f"finger_{i}_joint_1_sensor" for i in [1, 2, "middle"]]
-
-# TODO:
-# - parar o robo depois de lançar e só simular bola?
-
-class BallerSupervisor(RobotSupervisorEnv):
-    def __init__(self, timestep: int | None=None):
-        super().__init__(timestep=timestep)
-        # self.observation_space = gym.spaces.Box(-3, 3, (14,))
-        # self.action_space = gym.spaces.Box(-1, 1, (6,))
-        low = np.array([
-            -10.0, -10.0, -10.0, # rel_pos
-            -2.792, -3.9369, -0.7854, # -1.9198, -1.7453, # joints
-            0.0495, 0.0495, 0.0495, # hand joints
-            -10.0, -10.0, -10.0, # ball acceleration
-            -10.0, -10.0, -10.0, # ball velocity
-        ])
-        high = np.array([
-            10.0, 10.0, 10.0,
-            2.792, 0.7854, 3.9269, # 2.967, 1.7453,
-            1.2218, 1.2218, 1.2218,
-            10.0, 10.0, 10.0,
-            10.0, 10.0, 10.0,
-        ])
-        self.observation_space = gym.spaces.Box(low, high)
-        low = np.array([-4] * 4)
-        high = np.array([4, 0, 0, 0])
-        self.action_space = gym.spaces.Box(low, high)
-
-        self.timestep = int(self.getBasicTimeStep())
-        self.robot = self.getSelf()  # Grab the robot reference from the supervisor to access various robot methods
-        self.hoop = self.getFromDef("HOOP")
-        self.ball = self.getFromDef("BALL")
-
-        # Joint Motors
-        self.joints = []
-        for joint_name in JOINT_NAMES:
-            joint: Motor = self.getDevice(joint_name)
-            joint.setPosition(float("inf"))
-            joint.setVelocity(0)
-            self.joints.append(joint)
-
-        # Joint Sensors
-        self.joint_sensors = []
-        for joint_name in JOINT_SENSOR_NAMES:
-            sensor: PositionSensor = self.getDevice(joint_name)
-            sensor.enable(self.timestep)
-            self.joint_sensors.append(sensor)
-
-        # Hand Motors
-        self.hand = []
-        for hand_name in HAND_NAMES:
-            joint: Motor = self.getDevice(hand_name)
-            joint.setPosition(float("inf"))
-            joint.setVelocity(0)
-            self.hand.append(joint)
-
-        # Hand Sensors
-        self.hand_sensors = []
-        for hand_name in HAND_SENSOR_NAMES:
-            sensor: PositionSensor = self.getDevice(hand_name)
-            sensor.enable(self.timestep)
-            self.hand_sensors.append(sensor)
-
-        # Get the outer radius (distance from center to tube middle)
-        outer_radius = self.hoop.getField("majorRadius").getSFFloat()
-        # Get the inner radius (tube thickness)
-        inner_radius = self.hoop.getField("minorRadius").getSFFloat()
-        self.passing_radius = outer_radius-inner_radius
-
-        self.steps_per_episode = 200  # Max number of steps per episode
-        self.episode_score = 0  # Score accumulated during an episode
-        self.episode_score_list = []  # A list to save all the episode scores, used to check if task is solved
-        self.current_step = 0
-
-    def step(self, action):
-        self.current_step += 1
-        self.apply_action(action)
-        self.simulationStep()
-
-        obs = self.get_observations()
-        reward = self.get_reward(action)
-        done = self.is_done()
-
-        ball_pos = self.ball.getPosition()
-        hoop_pos = self.hoop.getPosition()
-        claw_pos = [s.getValue() for s in self.joint_sensors]
-        claw_vel = [j.getVelocity() for j in self.joints]
-
-        info = {
-            "ball_position": ball_pos,
-            "hoop_center": hoop_pos,
-            "claw_position": claw_pos,
-            "claw_velocity": claw_vel,
-            "ball_released": self.released_ball,
-            "scored": self.is_ball_passing(),
-            "closest_distance": self.closest_dist,
-            "ball_velocity": self.ball.getVelocity()[:3],
-            "ball_acceleration": (
-                        (np.array(self.ball.getVelocity()[:3]) - self.ball_last_vel) / self.timestep).tolist(),
-        }
-
-        if info["scored"]:
-            self.passed_hoop = True
-
-        return obs, reward, done, info
-
-    def get_observations(self):
-        obs = []
-
-        ball_pos = self.ball.getPosition()
-        hoop_pos = self.hoop.getPosition()
-
-        # Relative pos
-        relative_pos = [hoop_pos[i] - ball_pos[i] for i in range(len(hoop_pos))]
-        obs.extend(relative_pos)
-
-        # Joint angles
-        for sensor in self.joint_sensors:
-            obs.append(sensor.getValue())
-
-        # Hand angles
-        for sensor in self.hand_sensors:
-            obs.append(sensor.getValue())
-
-        # Ball Acceleration and Velocity
-        ball_cur_vel = np.array(self.ball.getVelocity()[:3])
-        ball_accel = (ball_cur_vel - self.ball_last_vel) / self.timestep
-        obs.extend(ball_accel)
-        obs.extend(ball_cur_vel)
-
-        # Update ball min distance
-        dist = np.linalg.norm(relative_pos)
-        if dist < self.closest_dist:
-            self.closest_dist = dist # TODO: see if there is a way to improve this
-            self.closest_pos = ball_pos
-
-        return obs
-
-    def get_default_observation(self):
-        # This method just returns a zero vector as a default observation
-        return [0.0 for _ in range(self.observation_space.shape[0])]
-
-    def get_reward(self, action=None):
-        return self.rew2()
-
-    def rew2(self):
-        ball_pos = np.asarray(self.ball.getPosition())
-        ball_vel = np.asarray(self.ball.getVelocity()[:3])
-        hoop_pos = np.asarray(self.hoop.getPosition())
-        rel_pos = hoop_pos - ball_pos
-
-        # Delta-distance
-        d = np.linalg.norm(rel_pos)
-        r_dd = self.ball_last_dist - d
-
-        # Raw velocity toward hoop
-        dir_vec = rel_pos / (d + 1e-6)
-        r_vel = np.dot(ball_vel, dir_vec)
-
-        # Time penalty
-        r_time = -0.01
-
-        reward = 10 * r_dd + 0.5 * r_vel + r_time + self.passed_hoop
-        print(f"{r_dd=}, {r_vel=}, {reward=}")
-        return reward
-
-    def rew0(self):
-        return self.released_ball * (999 * self.passed_hoop - self.closest_dist)
-
-    def rew1(self):
-        # Move a bola lentamente da direção do hoop para max r_velo
-
-        ball_pos = np.array(self.ball.getPosition())
-        hoop_pos = np.array(self.hoop.getPosition())
-        rel_pos = hoop_pos - ball_pos
-        dist = np.linalg.norm(rel_pos)
-
-        # how well the ball is heading toward the hoop
-        r_velo = np.dot(self.ball_last_vel, rel_pos) / (
-                np.linalg.norm(self.ball_last_vel) * dist + 1e-6)
-
-        # Time penalty = move fast?
-        r_time = -0.01
-
-        # print("dist:", foo)
-        # print("Reward:", 999 * self.passed_hoop + (4 - foo) / 4)
-        print("r_velo:", r_velo)
-        print("dist:", - self.closest_dist / 4)
-        print("Reward:", 999 * self.passed_hoop - dist / 4 + r_velo + r_time)
-        return 999 * self.passed_hoop - dist / 4 + 0.9 * r_velo + r_time
-
-    def is_ball_passing(self):
-        ball_center = self.ball.getPosition() #returns x,y,z coordenates of center
-        return self._is_ball_passing(ball_center, self.passing_center)
-
-    def _is_ball_passing(self, ball_center: list[float], hoop_center: list[float]):
-        # Compute distance between ball center and passing zone center (XY distance)
-        dist = np.sqrt((ball_center[0] - hoop_center[0]) ** 2 +
-                       (ball_center[1] - hoop_center[1]) ** 2)
-
-        # Ball passes through if it's within the passing radius and at the correct Z level
-        return dist <= self.passing_radius and abs(ball_center[2] - hoop_center[2]) < 0.05  # Allowing small Z tolerance
-
-    def is_done(self):
-        ball_pos = self.ball.getPosition()
-
-        if self.is_ball_passing():
-            # Hit the hoop
-            return True
-
-        if self.was_higher_than_hoop and ball_pos[2] < self.hoop.getPosition()[2]:
-            # Missed hoop
-            return True
-
-        # ball_vel = self.ball.getVelocity()
-        # if not self.was_higher_than_hoop and self.released_ball and ball_vel[2] < 0:
-        #     # Wasnt high enough
-        #     return True
-
-        if ball_pos[2] <= 0.2:
-            # Hit ground
-            return True
-
-        return False
-
-    def solved(self):
-        if len(self.episode_score_list) > 100:  # Over 100 trials thus far
-            if np.mean(self.episode_score_list[-100:]) > 195.0:  # Last 100 episodes' scores average value
-                return True
-        return False
-
-    def get_info(self):
-        return {}
-
-    def render(self, mode='human'):
-        pass
-
-    def apply_action(self, action):
-        print("Action:", action)
-        if self.ball.getPosition()[2] >= self.hoop.getPosition()[2]:
-            self.was_higher_than_hoop = True
-
-        # Check if released ball
-        ball_pos = self.ball.getPosition()
-        hand_pos = self.getFromDef("HAND").getPosition()
-        if 0.2 < np.sqrt((ball_pos[0] - hand_pos[0]) ** 2 +
-                    (ball_pos[1] - hand_pos[1]) ** 2 +
-                    (ball_pos[2] - hand_pos[2]) ** 2):
-            self.released_ball = True
-
-        # Update ball velocity
-        # yes this must be done here
-        self.ball_last_vel = np.asarray(self.ball.getVelocity()[:3])
-        ball_pos = np.asarray(self.ball.getPosition())
-        hoop_pos = np.asarray(self.hoop.getPosition())
-        rel_pos = hoop_pos - ball_pos
-        self.ball_last_dist = np.linalg.norm(rel_pos)
-
-        # Set joint velocities
-        for i in range(len(self.joints)):
-            self.joints[i].setPosition(float("inf"))
-            self.joints[i].setVelocity(action[i])
-
-        # Release ball
-        release_ball = action[-1]
-        for i in range(len(self.hand)):
-            self.hand[i].setPosition(float("inf"))
-            self.hand[i].setVelocity(release_ball)
-
-    def reset(self):
-        hoop_pos = np.asarray(self.hoop.getPosition())
-        ball_pos = np.asarray(self.ball.getPosition())
-        dist = np.linalg.norm(hoop_pos - ball_pos)
-
-        self.was_higher_than_hoop = False
-        self.ball_last_vel = np.array([0, 0, 0])
-        self.ball_last_dist = dist
-
-        self.released_ball = False # if robot is still holding the ball
-        self.passed_hoop = False # ball has passed the hoop
-        self.closest_dist = 99999
-        self.closest_pos = ball_pos
-        self.passing_center = hoop_pos
-        self.current_step = 0
-
-        return super().reset()
-
-class HERBallerSupervisor(BallerSupervisor):
-    def __init__(self):
-        super().__init__()
-        self.observation_space = gym.spaces.Dict({
-            "observation": self.observation_space,
-            "achieved_goal": gym.spaces.Box(0, 1, (3,)),
-            "desired_goal": gym.spaces.Box(0, 1, (3,)),
-        })
-
-    def get_observations(self):
-        obs_orig = super().get_observations()
-
-        # if self.released_ball:
-        #     while super(Supervisor, self).step(self.timestep) != -1:
-        #         if self.is_done():
-        #             break
-
-        return {
-            "observation": obs_orig,
-            "achieved_goal": self.ball.getPosition(),
-            "desired_goal": self.hoop.getPosition(),
-        }
-
-    def get_default_observation(self):
-        return {
-            "observation": [0.0 for _ in range(self.observation_space["observation"].shape[0])],
-            "achieved_goal": self.ball.getPosition(),
-            "desired_goal": self.hoop.getPosition(),
-        }
-
-    def is_done(self):
-        return super().is_done()
-        if not self.released_ball:
-            return False
-
-        while super(Supervisor, self).step(self.timestep) != -1:
-            ball_pos = self.ball.getPosition()
-
-            if self.is_ball_passing():
-                # Hit the hoop
-                return True
-
-            if self.was_higher_than_hoop and ball_pos[2] < self.hoop.getPosition()[2]:
-                # Missed hoop
-                return True
-
-            # ball_vel = self.ball.getVelocity()
-            # if not self.was_higher_than_hoop and self.released_ball and ball_vel[2] < 0:
-            #     # Wasnt high enough
-            #     return True
-
-            if ball_pos[2] <= 0.2:
-                # Hit ground
-                return True
-
-        return True
-
-    def get_info(self):
-        return {
-            "ball_last_dist": self.ball_last_dist,
-            "ball_vel": self.ball.getVelocity()[:3],
-        }
-
-    def get_reward(self, action=None):
-        ball_pos = np.asarray(self.ball.getPosition())
-        ball_vel = np.asarray(self.ball.getVelocity()[:3])
-        hoop_pos = np.asarray(self.hoop.getPosition())
-        dist = -np.linalg.norm(hoop_pos - ball_pos)
-
-        # if self.released_ball:
-        #     while super(Supervisor, self).step(self.timestep) != -1:
-        #         if self.is_done():
-        #             break
-
-        # if self.is_done():
-        #     return -dist
-
-        return int(self.is_ball_passing())
-        # return self.rew(ball_pos, ball_vel, hoop_pos, self.ball_last_dist)
-
-    def rew(
-        self,
-        ball_pos: list[float],
-        ball_vel: list[float],
-        hoop_pos: list[float],
-        ball_last_dist: float,
-    ):
-        ball_pos = np.asarray(ball_pos)
-        ball_vel = np.asarray(ball_vel)
-        hoop_pos = np.asarray(hoop_pos)
-        rel_pos = hoop_pos - ball_pos
-
-        # Delta-distance
-        d = np.linalg.norm(rel_pos)
-        r_dd = 0 # ball_last_dist - d
-
-        # Raw velocity toward hoop
-        dir_vec = rel_pos / (d + 1e-6)
-        r_vel = np.dot(ball_vel, dir_vec)
-
-        # Time penalty
-        r_time = -0.01
-
-        # Success boost
-        passed_hoop = self._is_ball_passing(ball_pos, hoop_pos)
-
-        reward = 10 * r_dd + 0.5 * r_vel + r_time + passed_hoop
-        print(f"{r_dd=}, {r_vel=}, {reward=}")
-        return reward
-
-    def compute_reward(self, achieved_goal, desired_goal, info):
-        return np.asarray(
-            [int(self._is_ball_passing(ball, hoop))
-             for ball, hoop in zip(achieved_goal, desired_goal)]
-        )
-        # return np.asarray(
-        #     [self.rew(
-        #         ball,
-        #         info["ball_vel"],
-        #         hoop,
-        #         info["ball_last_dist"],
-        #     ) for ball, hoop, info in zip(achieved_goal, desired_goal, info)]
-        # )
-
-
-def train_her():
-    from stable_baselines3 import HerReplayBuffer, DDPG, DQN, SAC, TD3
-
-    env = HERBallerSupervisor()
-    env = TimeLimit(env, TIME_LIMIT)
-
-    checkpointCallback = CheckpointCallback(save_freq=50_000, save_path=f"./models/", name_prefix="baller")
-    eval_callback = EvalCallback(env, best_model_save_path="./models/her",
-                                 log_path="./logs/her", eval_freq=10_000,
-                                 n_eval_episodes=5, deterministic=True,
-                                 render=False)
-    callback = CallbackList([checkpointCallback, eval_callback])
-
-    # Available strategies (cf paper): future, final, episode
-    goal_selection_strategy = "future" # equivalent to GoalSelectionStrategy.FUTURE
-
-    model_path = f"./models/baller_100000_steps.zip"
-    # numberSteps = 50_000
-    # model_path = f"./models/baller_{numberSteps}_steps"
-=======
 from stable_baselines3 import PPO, SAC, HerReplayBuffer
 from stable_baselines3.common.callbacks import CheckpointCallback, CallbackList
 from stable_baselines3.common.logger import configure
@@ -465,7 +23,6 @@
 TRAINING = True
 CONTINUE_TRAINING = False
 TRAIN_ALG = "ppo"
->>>>>>> a01c7043
 
 # Constants
 TIME_LIMIT = 1_000
