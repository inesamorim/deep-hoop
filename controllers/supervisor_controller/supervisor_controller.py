--- conflicted
+++ resolved
@@ -91,12 +91,8 @@
         # Relative pos
         relative_pos = [hoop_pos[i] - ball_pos[i] for i in range(len(hoop_pos))]
         #################
-<<<<<<< HEAD
         if self.closest_dist > sum(rv**2 for rv in relative_pos):
             self.closest_dist = sum(rv**2 for rv in relative_pos) # see if there is a way to improve this
-=======
-        if self.closest_dist > sum(rv**2 for rv in relative_pos): self.closest_dist = relative_pos # see if there is a way to improve this
->>>>>>> 8ddf147d
         #################
         obs.extend(relative_pos)
 
@@ -119,13 +115,7 @@
         return [0.0 for _ in range(self.observation_space.shape[0])]
 
     def get_reward(self, action=None):
-<<<<<<< HEAD
         return self.released_ball * (999 * self.passed_hoop + self.closest_dist)
-=======
-        # Reward is +1 for every step the episode hasn't ended
-        # Called after simulation to evaluate the run
-        return self.released * (999 * self.passed_hoop + self.closest_dist)
->>>>>>> 8ddf147d
 
     def is_ball_passing(self):
         ball_center = self.ball.getPosition() #returns x,y,z coordenates of center
@@ -279,5 +269,4 @@
 while True:
     selected_action, action_prob = agent.work(observation, type_="selectActionMax")
     observation, _, done, _ = env.step([selected_action])
-    if done:
-        observation = env.reset()+    if done: